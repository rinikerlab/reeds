name: CI

on:
  push:
    branches:
      - "main"
  pull_request:
    branches:
      - "main"
  schedule:
    # Nightly tests run on master by default:
    #   Scheduled workflows run on the latest commit on the default or base branch.
    #   (from https://help.github.com/en/actions/reference/events-that-trigger-workflows#scheduled-events-schedule)
    - cron: "0 0 * * *"

jobs:
  test:
    name: Test on ${{ matrix.os }}, Python ${{ matrix.python-version }}
    runs-on: ${{ matrix.os }}
    strategy:
      matrix:
<<<<<<< HEAD
        os: [ubuntu-latest] #macOS-latest, windows-latest 
=======
        os: [ ubuntu-latest, macOS-latest] #macOS-latest, windows-latest
>>>>>>> 716e0507
        python-version: [3.7]

    steps:
    - uses: actions/checkout@v1

    - name: Additional info about the build
      shell: bash
      run: |
        uname -a
        df -h
        ulimit -a


    - uses: conda-incubator/setup-miniconda@v2
      with:
        python-version: ${{ matrix.python-version }}
        environment-file:  devtools/conda-envs/test_env.yaml
        channels: conda-forge,defaults
        
        activate-environment: dev
        auto-update-conda: true
        auto-activate-base: false
        show-channel-urls: true

    - name: Install package

      # conda setup requires this special shell
      shell: bash -l {0}
      run: |
        python -m pip install . --no-deps
        conda list


    - name: Run tests

      # conda setup requires this special shell
      shell: bash -l {0}

      run: |
        pytest -v --cov=pygromos --cov-report=xml --color=yes pygromos/tests/ #
        
    - name: CodeCov
      uses: codecov/codecov-action@v1
      with:
        file: ./coverage.xml
        flags: unittests
        name: codecov-${{ matrix.os }}-py${{ matrix.python-version }}
    <|MERGE_RESOLUTION|>--- conflicted
+++ resolved
@@ -19,11 +19,8 @@
     runs-on: ${{ matrix.os }}
     strategy:
       matrix:
-<<<<<<< HEAD
-        os: [ubuntu-latest] #macOS-latest, windows-latest 
-=======
         os: [ ubuntu-latest, macOS-latest] #macOS-latest, windows-latest
->>>>>>> 716e0507
+
         python-version: [3.7]
 
     steps:
