
REEDS
=====


.. image:: https://github.com/SchroederB/REEDS_Pipeline/actions/workflows/CI.yaml/badge.svg
   :target: https://github.com/SchroederB/REEDS_Pipeline/actions/workflows/CI.yaml
   :alt: CI


.. image:: https://img.shields.io/badge/Documentation-here-white.svg
   :target: https://schroederb.github.io/REEDS_Pipeline/
   :alt: Documentation


<<<<<<< HEAD
Replica Exchange - Enveloping Distribution Sampling (RE-EDS) is a method to calculate the relative free energy of multiple states in a system.
It can be applied to calculate relative solvation free energies or relative binding free energies of ligands to a protein. 
One advantage of this method is, that the transition path of one state into another one is not pre-determined thanks to use of Enveloping Distribution Sampling (EDS) by Christ et al. .

The enhanced sampling method Replica Exchange was added by Sidler et al. to speed up the sampling and ease the choice of parameters.\ :raw-html-m2r:`<br>`
Additionally multiple modules were described by Sidler to allow an automatization of the pipeline. 
In this repository we now combined these approaches to an automatic scheme for RE-EDS.


.. image:: .img/State_graph.png
   :target: .img/State_graph.png
   :alt: 


The repository aims to make the RE-EDS pipeline accessible to everyone!

For more on RE-EDS checkout:


* `Efficient Round-Trip Time Optimization for Replica-Exchange Enveloping Distribution Sampling (RE-EDS); Dominik Sidler, Michael Cristòfol-Clough, and Sereina Riniker (2017) <https://pubs.acs.org/doi/abs/10.1021/acs.jctc.7b00286>`_
* `Replica exchange enveloping distribution sampling (RE-EDS): A robust method to estimate multiple free-energy differences from a single simulation;  Dominik Sidler, Arthur Schwaninger, and Sereina Riniker (2016) <https://aip.scitation.org/doi/abs/10.1063/1.4964781>`_
=======
The aim of the module is to make the RE-EDS pipeline accesible to everyone! :)
>>>>>>> 9a264f63

This Project contains:


* 
  For python 3.6:


  * Reeds parameter optimization and analysis Funcs ->funcLibs
  * reeds simulation pipeline -> Scripts
  * reeds theory scripts (generating the beautiful harmPot plots) ->Scripts

* 
  gromos Reeds Versions

* gromos Files for REEDS
* submodule: PyGromos is already included in the repo

The project is structured into two folders: 

.. code-block::

   * The function_libs folder contains all the code you could use in one of your scripts.
   * The scripts folder contains code bits, you could already use with slight adaptations for your own project.


For using this repository, clone it (like the command below) into a directory on your machine and add the path to the repo to your python path.

.. code-block::

   git clone --recurse-submodules <repo url>
   PYTHONPATH=${PYTHONPATH}:/path/to/reeds_Repo/reeds


<<<<<<< HEAD
Make sure you have the required python packages from devtools/conda-envs/full_env.yaml. You can install the provided env with Anacodna like:

.. code-block::

   conda env create -f devtools/conda-envs/full_env.yaml


=======
>>>>>>> 9a264f63
If you want to update the code of the PyGromos submodule, you can do this:
    git submodule init
    git submodule update

Please if your writing code for this repository, first develop it on an own branch.

.. code-block::

    git branch MyBranch    #generate your branch
    git checkout MyBranch  #switch to your branch
    git merge master   #for adding new features from master to your branch


Try to write test cases for your implemented features in /scritps/test. (there are already examples)
So it is easier to maintain the code and add additional features.

If you find a bug or any thing else, please raise an Issue.

<<<<<<< HEAD
    git branch mybranch    #generate your branch
    git checkout mybranch  #switch to your branch
    git merge main   #for adding new features from main to your branch
=======
required packages:

.. code-block::
>>>>>>> 9a264f63

   - numpydoc
   - mdtraj
   - matplotlib
   - numpy
   - pandas
   - scipy
   - rdkit



If you find a bug or have an idea for a cool new feature, you are welcom to raise an Issue at the git page. :)
P.s.: I can recommend Pycharm from dstar, for exploring the repository.

Copyright
---------

Copyright (c) 2020, Benjamin Ries, Salome Rieder, Candide Champion

Acknowledgements
~~~~~~~~~~~~~~~~

Project based on the 
`Computational Molecular Science Python Cookiecutter <https://github.com/molssi/cookiecutter-cms>`_ version 1.3.<|MERGE_RESOLUTION|>--- conflicted
+++ resolved
@@ -13,7 +13,6 @@
    :alt: Documentation
 
 
-<<<<<<< HEAD
 Replica Exchange - Enveloping Distribution Sampling (RE-EDS) is a method to calculate the relative free energy of multiple states in a system.
 It can be applied to calculate relative solvation free energies or relative binding free energies of ligands to a protein. 
 One advantage of this method is, that the transition path of one state into another one is not pre-determined thanks to use of Enveloping Distribution Sampling (EDS) by Christ et al. .
@@ -35,9 +34,6 @@
 
 * `Efficient Round-Trip Time Optimization for Replica-Exchange Enveloping Distribution Sampling (RE-EDS); Dominik Sidler, Michael Cristòfol-Clough, and Sereina Riniker (2017) <https://pubs.acs.org/doi/abs/10.1021/acs.jctc.7b00286>`_
 * `Replica exchange enveloping distribution sampling (RE-EDS): A robust method to estimate multiple free-energy differences from a single simulation;  Dominik Sidler, Arthur Schwaninger, and Sereina Riniker (2016) <https://aip.scitation.org/doi/abs/10.1063/1.4964781>`_
-=======
-The aim of the module is to make the RE-EDS pipeline accesible to everyone! :)
->>>>>>> 9a264f63
 
 This Project contains:
 
@@ -72,7 +68,6 @@
    PYTHONPATH=${PYTHONPATH}:/path/to/reeds_Repo/reeds
 
 
-<<<<<<< HEAD
 Make sure you have the required python packages from devtools/conda-envs/full_env.yaml. You can install the provided env with Anacodna like:
 
 .. code-block::
@@ -80,8 +75,6 @@
    conda env create -f devtools/conda-envs/full_env.yaml
 
 
-=======
->>>>>>> 9a264f63
 If you want to update the code of the PyGromos submodule, you can do this:
     git submodule init
     git submodule update
@@ -100,15 +93,9 @@
 
 If you find a bug or any thing else, please raise an Issue.
 
-<<<<<<< HEAD
     git branch mybranch    #generate your branch
     git checkout mybranch  #switch to your branch
     git merge main   #for adding new features from main to your branch
-=======
-required packages:
-
-.. code-block::
->>>>>>> 9a264f63
 
    - numpydoc
    - mdtraj
