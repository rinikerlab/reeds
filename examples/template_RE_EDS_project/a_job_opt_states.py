#!/usr/bin/env python3
import os, sys, glob
sys.path.append(os.getcwd())

from global_definitions import fM, bash
from global_definitions import name, root_dir
from global_definitions import gromosXX_bin, gromosPP_bin, ene_ana_lib
from global_definitions import in_top_file, in_cnf_file, in_pert_file, in_disres_file, in_template_md_imd

from reeds.modules import do_RE_EDS_generateOptimizedStates as optimizeStates


#Paths
in_name = name+"_optimize_single_state"
out_gOptStates_dir = root_dir+"/a_"+in_name

##make folder
out_gOptStates_dir = bash.make_folder(out_gOptStates_dir)

#In-Files
topology_state_opt = fM.Topology(top_path=in_top_file, disres_path=in_disres_file, pertubation_path=in_pert_file)
system = fM.System(coordinates=in_cnf_file, name=in_name, top=topology_state_opt)
print(system)


# Additional options
## Simulation Params
job_duration="24:00"
nmpi_per_replica = 6

#DO:
<<<<<<< HEAD
optimizeStates.do(in_simSystem=system,
  in_imd_template_path=in_template_md_imd, 
  out_root_dir=out_gOptStates_dir,
  in_gromosXX_bin_dir=gromosXX_bin, 
  in_gromosPP_bin_dir=gromosPP_bin,
  simulation_steps = 10000
  )
=======
optimizeStates.do(in_simSystem=system,in_imd_template_path=in_template_md_imd, out_root_dir=out_gOptStates_dir,
                  job_duration=job_duration, nmpi_per_replica=nmpi_per_replica,
                  in_gromosXX_bin_dir=gromosXX_bin, in_gromosPP_bin_dir=gromosPP_bin, ene_ana_lib=ene_ana_lib)
>>>>>>> 730b43ff
<|MERGE_RESOLUTION|>--- conflicted
+++ resolved
@@ -29,16 +29,12 @@
 nmpi_per_replica = 6
 
 #DO:
-<<<<<<< HEAD
+
 optimizeStates.do(in_simSystem=system,
   in_imd_template_path=in_template_md_imd, 
   out_root_dir=out_gOptStates_dir,
   in_gromosXX_bin_dir=gromosXX_bin, 
   in_gromosPP_bin_dir=gromosPP_bin,
-  simulation_steps = 10000
+  simulation_steps = 10000,
+  ene_ana_lib = ene_ana_lib
   )
-=======
-optimizeStates.do(in_simSystem=system,in_imd_template_path=in_template_md_imd, out_root_dir=out_gOptStates_dir,
-                  job_duration=job_duration, nmpi_per_replica=nmpi_per_replica,
-                  in_gromosXX_bin_dir=gromosXX_bin, in_gromosPP_bin_dir=gromosPP_bin, ene_ana_lib=ene_ana_lib)
->>>>>>> 730b43ff
