--- conflicted
+++ resolved
@@ -25,43 +25,29 @@
 topology = fM.Topology(top_path=in_top_file, disres_path=in_disres_file, pertubation_path=in_pert_file)
 coords = glob.glob(next_production_dir+"/*cnf") 
 in_template_reeds_imd = glob.glob(next_production_dir+"/*imd")[0]
-<<<<<<< HEAD
 
-nmpi_per_replica = 6
-memory = 10
-
-=======
 system = fM.System(coordinates=coords, name=in_name, top=topology)
->>>>>>> 730b43ff
-print(system)
-
 
 #Additional Options
 ## Simulation Params
 num_simulation_runs=25
 job_duration="24:00"
 nmpi_per_replica = 6
+memory = 10
 
 
 #Do:
-<<<<<<< HEAD
 last_jobID = production.do(out_root_dir=out_production_dir,
                             in_simSystem=system,
                             in_template_imd=in_template_reeds_imd,
                             gromosXX_bin_dir = gromosXX_bin,
                             gromosPP_bin_dir = gromosPP_bin,
-                            in_ene_ana_lib_path=ene_ana_lib,
-                            undersampling_fraction_threshold=undersampling_frac_thresh,
-                            num_simulation_runs=5,
+                            in_ene_ana_lib_path = ene_ana_lib,
+                            undersampling_fraction_threshold = undersampling_frac_thresh,
+                            num_simulation_runs = num_simulation_runs,
                             nmpi_per_replica = nmpi_per_replica,
                             memory = memory,
                             optimized_states_dir = optimized_states_dir,
-                            lower_bound_dir = lower_bound_dir)
-=======
-last_jobID = production.do(out_root_dir=out_production_dir, in_simSystem=system, in_template_imd=in_template_reeds_imd,
-                           gromosXX_bin_dir = gromosXX_bin, gromosPP_bin_dir = gromosPP_bin,
-                           in_ene_ana_lib_path=ene_ana_lib,
-                           undersampling_fraction_threshold=undersampling_frac_thresh,
-                           num_simulation_runs=num_simulation_runs,
-                           duration_per_job=job_duration, nmpi_per_replica=nmpi_per_replica)
->>>>>>> 730b43ff
+                            lower_bound_dir = lower_bound_dir,
+                            duration_per_job = job_duration)
+
