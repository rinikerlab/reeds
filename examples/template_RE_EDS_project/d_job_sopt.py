--- conflicted
+++ resolved
@@ -39,32 +39,21 @@
 run_NGRTO = False
 add_replicas = 4
 
-<<<<<<< HEAD
 nmpi_per_replica = 6
 memory = 10
 
 last_jobID = sOptimization.do(out_root_dir=out_sopt_dir,in_simSystem=system,
-                              in_gromosXX_bin_dir= gromosXX_bin, in_gromosPP_bin_dir= gromosPP_bin,
+                              in_gromosXX_bin_dir= gromosXX_bin,
+                              in_gromosPP_bin_dir= gromosPP_bin,
                               in_ene_ana_lib_path=ene_ana_lib,
                               undersampling_fraction_threshold=undersampling_frac_thresh,
-                              soptIterations = soptIterations,
+                              iterations = iterations,
                               add_replicas = add_replicas,
                               nmpi_per_replica = nmpi_per_replica,
                               memory = memory,
                               trials_per_run = 1000,
                               optimized_states_dir = optimized_states_dir,
-                              lower_bound_dir = lower_bound_dir
-=======
-
-last_jobID = sOptimization.do(out_root_dir=out_sopt_dir, in_simSystem=system,
-                              in_gromosXX_bin_dir= gromosXX_bin, in_gromosPP_bin_dir= gromosPP_bin,
-                              in_ene_ana_lib_path=ene_ana_lib,
-                              undersampling_fraction_threshold=undersampling_frac_thresh,
-                              iterations= iterations,
-                              add_replicas = add_replicas,
-                              run_NLRTO=run_NLRTO, run_NGRTO=run_NGRTO,
-                              duration_per_job=job_duration,
-                              nmpi_per_replica=nmpi_per_replica,
->>>>>>> 730b43ff
-                              )
-
+                              lower_bound_dir = lower_bound_dir,
+                              run_NLRTO=run_NLRTO,
+                              run_NGRTO=run_NGRTO
+                             )
