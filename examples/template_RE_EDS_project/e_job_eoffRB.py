#!/usr/bin/env python3
import os, sys, glob
sys.path.append(os.getcwd())

from global_definitions import fM, bash
from global_definitions import name, root_dir
from global_definitions import gromosXX_bin, gromosPP_bin, ene_ana_lib
from global_definitions import in_top_file, in_pert_file, in_disres_file
from global_definitions import undersampling_frac_thresh

from reeds.modules import do_RE_EDS_eoffRebalancing as eoffRB


#Paths
in_name = name+"_eoffRB"
out_sopt_dir = root_dir+"/e_"+in_name
next_sopt_dir = root_dir+"/d_"+name+"_sopt/sopt4/analysis/next"
optimized_states_dir = root_dir + "/a_"+name+"_optimize_single_state/analysis/next"
lower_bound_dir = root_dir + "/b_"+name+"_find_lower_bound/analysis/next"

##make folder
out_sopt_dir = bash.make_folder(out_sopt_dir)


#In-Files
topology = fM.Topology(top_path=in_top_file, disres_path=in_disres_file, pertubation_path=in_pert_file)
coords = glob.glob(next_sopt_dir+"/*cnf")
system =fM.System(coordinates=coords,name=in_name,    top=topology)
print(system)


<<<<<<< HEAD
job_duration="04:00"
=======
#Additional Options
## Simulation Params
job_duration="24:00"
>>>>>>> 730b43ff
nmpi_per_replica = 6
iterations = 4

## EoffRB - Params
learningFactors = None
individualCorrection = False
<<<<<<< HEAD
num_states = 9
intensity_factor = 5
pseudocount = (1/num_states)/intensity_factor
memory = 10


last_jobID = eoffRB.do(out_root_dir=out_sopt_dir,
                        in_simSystem=system,
                        in_ene_ana_lib_path=ene_ana_lib, 
                        nmpi_per_replica=nmpi_per_replica,
                        duration_per_job = job_duration,
                        iterations=iterations,
                        learningFactors=learningFactors,
                        individualCorrection=individualCorrection,
                        verbose= True,
                        memory = memory,
                        trials_per_run = 1000,
                        optimized_states_dir = optimized_states_dir,
                        lower_bound_dir = lower_bound_dir,
                        pseudocount = pseudocount)
=======
### Pseudocount
num_states = 5
intensity_factor = 10
pseudocount = (1/num_states)/intensity_factor


last_jobID = eoffRB.do(out_root_dir=out_sopt_dir,in_simSystem=system,
    in_ene_ana_lib_path=ene_ana_lib, in_gromosPP_bin_dir=gromosPP_bin, in_gromosXX_bin_dir=gromosXX_bin,
    mpi_per_replica=nmpi_per_replica, duration_per_job = job_duration,
    iterations=iterations, learningFactors=learningFactors, individualCorrection=individualCorrection,
    undersampling_fraction_threshold=undersampling_frac_thresh, verbose= True)
>>>>>>> 730b43ff

<|MERGE_RESOLUTION|>--- conflicted
+++ resolved
@@ -29,24 +29,21 @@
 print(system)
 
 
-<<<<<<< HEAD
-job_duration="04:00"
-=======
+
 #Additional Options
 ## Simulation Params
 job_duration="24:00"
->>>>>>> 730b43ff
 nmpi_per_replica = 6
 iterations = 4
+memory = 10
 
 ## EoffRB - Params
 learningFactors = None
 individualCorrection = False
-<<<<<<< HEAD
+### Pseudocount
 num_states = 9
 intensity_factor = 5
 pseudocount = (1/num_states)/intensity_factor
-memory = 10
 
 
 last_jobID = eoffRB.do(out_root_dir=out_sopt_dir,
@@ -63,17 +60,3 @@
                         optimized_states_dir = optimized_states_dir,
                         lower_bound_dir = lower_bound_dir,
                         pseudocount = pseudocount)
-=======
-### Pseudocount
-num_states = 5
-intensity_factor = 10
-pseudocount = (1/num_states)/intensity_factor
-
-
-last_jobID = eoffRB.do(out_root_dir=out_sopt_dir,in_simSystem=system,
-    in_ene_ana_lib_path=ene_ana_lib, in_gromosPP_bin_dir=gromosPP_bin, in_gromosXX_bin_dir=gromosXX_bin,
-    mpi_per_replica=nmpi_per_replica, duration_per_job = job_duration,
-    iterations=iterations, learningFactors=learningFactors, individualCorrection=individualCorrection,
-    undersampling_fraction_threshold=undersampling_frac_thresh, verbose= True)
->>>>>>> 730b43ff
-
