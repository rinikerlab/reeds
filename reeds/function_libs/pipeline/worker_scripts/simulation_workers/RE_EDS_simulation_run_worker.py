--- conflicted
+++ resolved
@@ -115,11 +115,7 @@
             os.system("mv " + work_dir + "/*  " + out_dir)
             # bash.move_file(in_file_path=work_dir+"/*", out_file_path=out_dir, verbose=True)
 
-<<<<<<< HEAD
-        # post simulation cleanup
-=======
         # post simulation cleanup -> for now, don't delete directory because it can lead to data loss during copying
->>>>>>> bcd7875c
         #if not (isinstance(work_dir, type(None)) and work_dir == "None" and "TMPDIR" in os.environ):
         #    bash.remove_folder(work_dir, verbose=True)
 
