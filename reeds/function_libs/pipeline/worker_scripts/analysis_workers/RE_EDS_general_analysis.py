--- conflicted
+++ resolved
@@ -527,13 +527,8 @@
         print("nsvals:")
         print(len(svals[0]), len(svals[1]), len(svals[2]))
         # Put the proper cnfs in place        
-<<<<<<< HEAD
         sopt_type_switch = 2 if(svals[1] is None or len(svals[1]) == 0 ) else 1
         print("Switch", sopt_type_switch)
-=======
-        sopt_type_switch = 2 if(svals[1] is None ) else 1
-
->>>>>>> 9bdcce9c
         if (sub_control["eoff_to_sopt"]):
             if (not os.path.isdir(optimized_eds_state_folder)):
                 raise IOError("Could not find optimized state output dir: " + optimized_eds_state_folder)
