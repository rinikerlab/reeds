import os, glob, warnings
import numpy as np

from collections import OrderedDict
from typing import Union, Dict, List

from pygromos.files import imd, repdat
from pygromos.utils import bash

import reeds.function_libs.analysis.free_energy
import reeds.function_libs.analysis.parameter_optimization
import reeds.function_libs.analysis.sampling as sampling_ana
import reeds.function_libs.optimization.eds_energy_offsets as eds_energy_offsets
import reeds.function_libs.analysis.replica_exchanges as repex

import reeds.function_libs.visualization.pot_energy_plots
import reeds.function_libs.visualization.re_plots as re_plots

from reeds.function_libs.file_management import file_management
from reeds.function_libs.file_management.file_management import parse_csv_energy_trajectories
from reeds.function_libs.utils import s_log_dist as sdist
from reeds.function_libs.utils.structures import adding_Scheme_new_Replicas

template_control_dict = OrderedDict({  # this dictionary is controlling the post  Simulation analysis procedure!
    "concat": {"do": True,
               "sub": {
                   "cp_cnf": True,
                   "cat_trc": True,
                   "cat_tre": False,
                   "ene_ana": True,
                   "convert_trcs": False,
                   "cat_repdat": True, }
               },
    "plot_property_timeseries": {"do": True,
                                 "sub": {
                                    "pot_ene_by_state":True,
                                    "pot_ene_by_replica":False,
                                    "pot_ene_timeseries": False,
                                    "pot_ene_grid_timeseries": True,
                                    "ref_timeseries": True,
                                    "ref_distrib": False,
                                    "distance_restraints": False,
                                    "temperature_2d_plot": False
                                  }
                                 },
    "eoffset": {"do": True,
                "sub": {
                    "calc_eoff": True,
                    "sampling_plot": True, }
                },
    "sopt": {"do": True,
             "sub": {
                 "detect_flow_equilib": True,
                 "run_RTO": True,
                 "run_NLRTO": True,
                 "run_NGRTO": False,
                 "visualize_transitions": True,
                 "roundtrips": True,
                 "generate_replica trace": True}
             },
    "phys_sampling": {"do": True},
    "dfmult": {"do": False},
    "compress_simulation_folder": {"do": True},
    "prepare_input_folder": {"do": True,
                             "sub": {
                                 "eoff_to_sopt": False,
                                 "write_eoff": False,
                                 "write_s": True
                             },
                             }
})


def dict_to_nice_string(control_dict: Dict) -> str:
    """
        Converts a dictionary of options (like template_control_dict)
	  to a more human readable format. Which can then be printed to a text file,
	  which can be manually modified before submiting analysis jobs.

    Parameters
    ----------
    control_dict : Dict
        analysis control dictonary

    Returns
    -------
    str
        nice formatting of the control dictionary for printing.

    """
    script_text = "control_dict = {\n"
    for key, value in control_dict.items():
        script_text += "\t\"" + key + "\": "
        first = False
        if (type(value) == dict):
            if ("do" in value):  # do should always be first in this list
                script_text += "{\"do\":" + str(value["do"]) + ","
                if (len(value) > 1):
                    script_text += "\n"
                first = True
            for key2, value2 in value.items():  # alternative keys

                # prefix
                if (first):
                    prefix = " "
                    first = False
                else:
                    prefix = "\t\t"

                # key_val
                if (key2 == "do"):
                    continue
                elif (type(value2) == dict):
                    script_text += prefix + "\"" + str(key2) + "\": " + _inline_dict(value2, "\t\t\t") + ",\n"
                else:
                    script_text += prefix + "\"" + str(key2) + "\": " + str(value2) + ","
            script_text += prefix + " },\n"
        else:
            script_text += str(value) + ",\n"
    script_text += "}\n"
    return script_text


def _inline_dict(in_dict: Dict, prefix: str = "\t"):
    """
        translate dictionary to one code line. can be used for meta-scripting

    Parameters
    ----------
    in_dict: Dict
        analysis control dict
    prefix : str, optional
        prfix symbol to dict write out.

    Returns
    -------
    str
        code line.

    """
    msg = "{\n"
    for key, value in in_dict.items():
        if (type(value) == dict):
            msg += prefix + "\"" + str(key) + "\": " + _inline_dict(in_dict=value, prefix=prefix + "\t") + ","
        else:
            msg += prefix + "\"" + str(key) + "\": " + str(value) + ",\n"
    return msg + prefix + "}"


def check_script_control(control_dict: dict = None) -> dict:
    if isinstance(control_dict, type(None)):
        return template_control_dict
    else:
        for x in template_control_dict:
            if x not in control_dict:
                control_dict.update({x: template_control_dict[x]})
    return control_dict

def do_Reeds_analysis(in_folder: str, out_folder: str, gromos_path: str,
                      topology: str, in_ene_ana_lib: str, in_imd: str,
                      optimized_eds_state_folder: str = "../a_optimizedState/analysis/data",
                      state_undersampling_occurrence_potential_threshold: List[float] = None,
                      state_physical_occurrence_potential_threshold: List[float] = None,
                      undersampling_frac_thresh: float = 0.9,
                      add_s_vals: int = 0, state_weights: List[float]=None, s_opt_trial_range:int=None,
                      adding_new_sReplicas_Scheme: adding_Scheme_new_Replicas = adding_Scheme_new_Replicas.from_below,
                      grom_file_prefix: str = "test", title_prefix: str = "test", ene_ana_prefix="ey_sx.dat",
                      repdat_prefix: str = "run_repdat.dat",
                      n_processors: int = 1, verbose=False, dfmult_all_replicas=False,
                      control_dict: Dict[str, Union[bool, Dict[str, bool]]] = None) -> (
        dict, dict, dict):
    """
         Master calling point from which all jobs can call the analysis functions for a RE-EDS simulation.
	  This function generates: plots, compress files, and/or calculate values of interest.


    Parameters
    ----------
    in_folder : str
        input folder for the simulation.
    out_folder : str
        output folder for the simulation
    gromos_path : str
        gromosPP binary path
    topology : str
        path to topology
    in_ene_ana_lib : str
        in path for ene_ana lib
    in_imd : str
        in path for imd_file
    optimized_eds_state_folder : str, optional
        path to optimized eds_state folders (default: "../a_optimizedState/analysis/data")
    pot_tresh : float, optional
        potential energy treshold (default: 0)
    undersampling_frac_thresh : float, optional
        fraction threshold (default: 0.9)
    take_last_n : int, optional
        this parameter can be used to force the energy offset estimation to use a certain amount of replicas.  (default: None)
    add_s_vals : int, optional
        this parameter can be used to add a number of s-values  during the s-optimization (default: 0)
    state_weights : List[float], optional
        allows to weight the different states in the s-optimization differently (default: None)
    s_opt_trial_range : int, optional
        give a range of trials, that define the start and end of the s-optimization run (default: adding_Scheme_new_Replicas.from_below)
    adding_new_sReplicas_Scheme : int, optional
        how shall the coordinates for new replicas be added to an exchange bottle-neck. (default: adding_Scheme_new_Replicas.from_below)
    grom_file_prefix : str, optional
         provide here a gromos_file prefix of this run (default: test)
    title_prefix : str, optional
        proivde here a output_prefx and plot prefix (default: test)
    ene_ana_prefix : str, optional
        prefix for the ene ana analysis @WARNING: NOT USED ANYMORE! - FUTURE REMOVE!.
    repdat_prefix : str, optional
        prefix for the repdat files. required to read in the repdats. (default:run_repdat.dat )
    n_processors : int, optional
        number of processors
    verbose : bool, optional
        verbosity level
    dfmult_all_replicas : bool, optional
        shall dfmult be calculated for all replicas
    control_dict : dict, optional
        control dict for analysis

    Returns
    -------
    (dict, dict, dict)
        eoff_statistic, svals, dFs - the function returns the eoff_statistics,
        the s-values of the s-optimization-results and the free energy calculation results,
        if calculated.

    """

    eoff_statistic = {}
    svals = {}
    dFs = {}

    print("Starting RE-EDS analysis:")

    # subfolder for clearer structure
    plot_folder_path = out_folder + "/plots"
    concat_file_folder = bash.make_folder(out_folder + "/data", "-p")

    if (not os.path.exists(out_folder)):
        print("Generating out_folder: ", out_folder)
        bash.make_folder(out_folder)
    if (not os.path.exists(concat_file_folder)):
        bash.make_folder(concat_file_folder)

    # out_files
    repdat_file_out_path = concat_file_folder + "/" + title_prefix + "_" + repdat_prefix
    ene_trajs_prefix = title_prefix + "_energies"

    # manual script control
    control_dict = check_script_control(control_dict)

    # parameter file: <-not needed!
    # if(verbose): print("Reading imd: "+in_imd)
    imd_file = imd.Imd(in_imd)
    s_values = list(map(float, imd_file.REPLICA_EDS.RES))
    Eoff = np.array(list(map(lambda vec: list(map(float, vec)), imd_file.REPLICA_EDS.EIR))).T
    num_states = int(imd_file.REPLICA_EDS.NUMSTATES)

    try:
        if (not isinstance(imd_file.MULTIBATH, type(None))):
            temp = float(imd_file.MULTIBATH.TEMP0[0])
        elif (not isinstance(imd_file.STOCHDYN, type(None))):
            temp = float(imd_file.STOCHDYN.TEMPSD)
        else:
            raise Exception("Either STOCHDYN or MULTIBATH block needs to be defined in imd.")

    except Exception as err:
        print("Failed during analysis\n\t" + "\n\t".join(map(str, err.args)))
        exit(1)

    if (control_dict["concat"]["do"]):
        print("STARTING CONCATENATION.")
        num_replicas = len(s_values)

        # if we're using Stochastic Dynamics, use solutemp2 for ene_ana instead of solvtemp2
        if (isinstance(imd_file.MULTIBATH, type(None)) and not isinstance(imd_file.STOCHDYN, type(None))):
            additional_properties = ("solutemp2", "totdisres")
            boundary_conditions = "v cog"

        # if there's only one bath, use solutemp2 for ene_ana instead of solvtemp2
        elif (not isinstance(imd_file.MULTIBATH, type(None)) and imd_file.MULTIBATH.NBATHS == "1"):
            additional_properties = ("solutemp2", "totdisres")
            boundary_conditions = "r cog"

        else:
            additional_properties = ("solvtemp2", "totdisres")
            boundary_conditions = "r cog"

        out_files = file_management.reeds_project_concatenation(in_folder=in_folder, in_topology_path=topology,
                                                                in_imd=in_imd, num_replicas=num_replicas,
                                                                control_dict=control_dict["concat"]["sub"],
                                                                out_folder=concat_file_folder,
                                                                in_ene_ana_lib_path=in_ene_ana_lib,
                                                                repdat_file_out_path=repdat_file_out_path,
                                                                out_file_prefix=grom_file_prefix, starting_time=0,
                                                                n_processes=n_processors, gromosPP_bin_dir=gromos_path,
                                                                verbose=False,
                                                                additional_properties=additional_properties,
                                                                boundary_conditions=boundary_conditions)
        if (verbose): print("Done\n")

    # intermezzo generating plots_folder
    if (not os.path.exists(plot_folder_path)):
        plot_folder_path = bash.make_folder(plot_folder_path)

    # Set this to None as a checker to avoid redundant parsing
    energy_trajectories = None

    if (control_dict["plot_property_timeseries"]["do"]):
        sub_control = control_dict["plot_property_timeseries"]["sub"]

        if (verbose): print("\tParse the data:\n")
        
        # No need to check if trajectories are parsed here, as it is the first access point. 
        energy_trajectories = parse_csv_energy_trajectories(concat_file_folder, ene_trajs_prefix)
        
        # Plots related to the potential energy distributions of the end states.

        if sub_control["pot_ene_by_state"]:
            if (verbose): print("\n\tPlotting end state potential energy distributions (by state)\n")        
            for state_num in range(1, num_states+1):
                outfile = plot_folder_path + '/' + title_prefix + '_pot_ene_state_' + str(state_num) + '.png'
                reeds.function_libs.visualization.pot_energy_plots.plot_energy_distribution_by_state(energy_trajectories, outfile, state_num, s_values,
                                                                                                     manual_xlim = None, shared_xaxis = True)
        
        if sub_control["pot_ene_by_replica"]:
            if (verbose): print("\n\tPlotting end state potential energy distributions (by replica)\n")
            for replica_num in range(1, len(energy_trajectories) + 1):
                outfile =  plot_folder_path + '/' + title_prefix + '_pot_ene_replica_' + str(replica_num) + '.png'
                reeds.function_libs.visualization.pot_energy_plots.plot_energy_distribution_by_replica(energy_trajectories[replica_num - 1], outfile,
                                                                                                       replica_num, s_values[replica_num-1],
                                                                                                       manual_xlim = None, shared_xaxis = True)
        
        # this variable allows to access particular elements in the pandas DataFrame
        singleStates = ['e' + str(i) for i in range(1, num_states+1)]
        
        # Timeseries of the potential energy of the end states.
        for i, ene_traj in enumerate(energy_trajectories):
            if sub_control["pot_ene_timeseries"]:
                out_path = plot_folder_path + "/edsState_potential_timeseries_" + str(ene_traj.s) + ".png"
                reeds.function_libs.visualization.pot_energy_plots.plot_potential_timeseries(time=ene_traj.time, potentials=ene_traj[singleStates],
                                                                                             y_range=(-1000, 1000), title="EDS_stateV_scatter",
                                                                                             out_path=out_path)
             
            if sub_control["pot_ene_grid_timeseries"]:
                out_path = plot_folder_path + '/' + title_prefix + '_pot_ene_timeseries_' + str(i+1) + '.png'
                title = title_prefix + ' potential energy timeseries - s = ' + str(s_values[i])
                reeds.function_libs.visualization.pot_energy_plots.plot_sampling_grid(traj_data = ene_traj, y_range=(-1000, 1000), out_path=out_path, 
                                                                                        title=title, sampling_thresholds = state_physical_occurrence_potential_threshold,
                                                                                        undersampling_thresholds = state_undersampling_occurrence_potential_threshold)

        # Plots related to the reference potential energy (V_R)

        if sub_control["ref_timeseries"]:
            outfile = plot_folder_path + '/' + title_prefix + '_ref_pot_ene_timeseries.png'
            reeds.function_libs.visualization.pot_energy_plots.plot_ref_pot_ene_timeseries(energy_trajectories, outfile, s_values)

        if sub_control["ref_distrib"]:
            outfile = plot_folder_path + '/' + title_prefix + '_ref_pot_ene_distrib.png'
            reeds.function_libs.visualization.pot_energy_plots.plot_ref_pot_energy_distribution(energy_trajectories, outfile, s_values)
            
        if (sub_control["distance_restraints"]):
            if (verbose): print("\tPLOT Disres_bias timeseries:\n")
            for ene_traj in energy_trajectories:
                # plot disres_contrib:
                out_path = plot_folder_path + "/distance_restraints_" + str(ene_traj.s) + ".png"
                singleStates = ["totdisres"]

                reeds.function_libs.visualization.pot_energy_plots.plot_potential_timeseries(time=ene_traj["time"], potentials=ene_traj[singleStates],
                                                                                             title="EDS disres Potential s" + str(ene_traj.s), y_label="E/[kj/mol]",
                                                                                             x_label="t/[ps]",
                                                                                             out_path=out_path)

        if (sub_control["temperature_2d_plot"]):
            print("\tPLOT temperature 2D histogram:\t")

            if (isinstance(imd_file.MULTIBATH, type(None)) and not isinstance(imd_file.STOCHDYN, type(None))):
                reeds.function_libs.visualization.pot_energy_plots.plot_replicaEnsemble_property_2D(ene_trajs=energy_trajectories,
                                                                                                    out_path=plot_folder_path + "/temperature_heatMap.png",
                                                                                                    temperature_property="solutemp2")

            elif (not isinstance(imd_file.MULTIBATH, type(None)) and imd_file.MULTIBATH.NBATHS == 1):
                reeds.function_libs.visualization.pot_energy_plots.plot_replicaEnsemble_property_2D(ene_trajs=energy_trajectories,
                                                                                                    out_path=plot_folder_path + "/temperature_heatMap.png",
                                                                                                    temperature_property="solutemp2")
                
            else:
                reeds.function_libs.visualization.pot_energy_plots.plot_replicaEnsemble_property_2D(ene_trajs=energy_trajectories,
                                                                                                    out_path=plot_folder_path + "/temperature_heatMap.png",
                                                                                                    temperature_property="solvtemp2")

            if (verbose): print("DONE\n")
        # del energy_trajectories -- remove if memory without this is fine

    if (control_dict["eoffset"]["do"]):
        print("Start Eoffset")
        sub_control = control_dict["eoffset"]["sub"]
        out_dir = bash.make_folder(out_folder + "/eoff")

        # parsing_ene_traj_csvs 
        if energy_trajectories is None:
            energy_trajectories = parse_csv_energy_trajectories(concat_file_folder, ene_trajs_prefix)

        if (not os.path.exists(concat_file_folder)):
            raise IOError("could not find needed energies (contains all ene ana .dats) folder in:\n " + out_folder)
        
        # plot if states are sampled and minimal state
<<<<<<< HEAD
        #print("\tplot sampling: ")
           
        (sampling_results, out_dir) = sampling_ana.detect_undersampling(out_path = out_dir, ene_traj_csvs = energy_trajectories,_visualize=sub_control["sampling_plot"], 
                                                                            s_values = s_values, state_potential_treshold= state_undersampling_occurrence_potential_threshold, 
                                                                            undersampling_occurence_sampling_tresh=undersampling_frac_thresh)
=======
        print("\tplot sampling: ")
        (sampling_results, out_dir) = sampling_ana.detect_undersampling(out_path = out_dir, ene_traj_csvs = energy_trajectories, _visualize=sub_control["sampling_plot"],
                                                                        s_values = s_values, state_potential_treshold= state_undersampling_occurrence_potential_threshold,
                                                                        undersampling_occurence_sampling_tresh=undersampling_frac_thresh)

>>>>>>> 4305c67e
        if (sub_control["calc_eoff"]):
            print("calc Eoff: ")
            # WARNING ASSUMPTION THAT ALL EOFF VECTORS ARE THE SAME!
            print("\tEoffs(" + str(len(Eoff[0])) + "): ", Eoff[0])
            print("\tS_values(" + str(len(s_values)) + "): ", s_values)
            print("\tsytsemTemp: ", temp)
            # set trim_beg to 0.1 when analysing non equilibrated data

            new_eoffs, all_eoffs = eds_energy_offsets.estimate_energy_offsets(ene_trajs = energy_trajectories, initial_offsets = Eoff[0], sampling_stat=sampling_results, s_values = s_values,
                                                                              out_path = out_dir, temp = temp, trim_beg = 0., undersampling_idx = sampling_results['undersamplingThreshold'],
                                                                              plot_results = True, calc_clara = False)
            print("ENERGY OFF: ", new_eoffs, all_eoffs) 
        if (verbose): print("Done\n")

    if (control_dict["sopt"]["do"]):
        sub_control = control_dict["sopt"]["sub"]
        out_dir = bash.make_folder(out_folder + "/s_optimization")

        # get repdat file
        print(repdat_file_out_path)
        in_file = glob.glob(repdat_file_out_path)[0]
        print("Found repdat file: " + str(in_file))
        
        # Calculate the exchanges for this re-eds simulation
        # Here we will have to tweak things to avoid reading the repdat multiple times
        exchange_data = repdat.Repdat(in_file)
        exchange_freq = repex.calculate_exchange_freq(exchange_data)

        if (sub_control["run_RTO"]):
            print("Start Sopt\n")
            print("repdat_in_file: ", in_file, "\n")
            svals = reeds.function_libs.analysis.parameter_optimization.optimize_s(in_file=in_file, out_dir=out_dir,
                                                                                   title_prefix="s_opt", in_imd=in_imd,
                                                                                   add_s_vals=add_s_vals, trial_range=s_opt_trial_range,
                                                                                   state_weights=state_weights,
                                                                                   run_NLRTO=sub_control["run_NLRTO"], run_NGRTO=sub_control["run_NGRTO"],
                                                                                   verbose=verbose)
        if (sub_control["visualize_transitions"]):
            print("\t\tvisualize transitions")
            reeds.function_libs.analysis.parameter_optimization.get_s_optimization_transitions(out_dir=out_dir, rep_dat=in_file, title_prefix=title_prefix)
            re_plots.plot_exchange_freq(s_values, exchange_freq, outfile = out_dir + '/exchange_frequencies.png')            

        if (sub_control["roundtrips"] and sub_control["run_RTO"]):
            print("\t\tshow roundtrips")
            in_repdat_file = repdat.Repdat(in_file)

            # retrieve data:
            if verbose: print("get replica transitions")
            s_values = in_repdat_file.system.s
            trans_dict = in_repdat_file.get_replica_traces()

            # plot
            if verbose: print("Plotting Histogramm")
            re_plots.plot_repPos_replica_histogramm(out_path=out_dir + "/replica_repex_pos.png", 
                                                    data=trans_dict, title=title_prefix, s_values=s_values)

        if (verbose): print("Done\n")

    if (control_dict["phys_sampling"]["do"] and not state_physical_occurrence_potential_threshold is None):
        # parsing_ene_traj_csvs 
        if energy_trajectories is None:
            energy_trajectories = parse_csv_energy_trajectories(concat_file_folder, ene_trajs_prefix)
     
        out_dir = bash.make_folder(out_folder + "/state_sampling")

        (sampling_results, out_dir) = sampling_ana.sampling_analysis(out_path=out_dir,
                                                                     ene_traj_csvs=energy_trajectories,
                                                                     s_values=s_values,
                                                                     state_potential_treshold=state_physical_occurrence_potential_threshold)
    elif(control_dict["phys_sampling"]["do"]):
        warnings.warn("DID NOT do physical sampling analysis, as state_physical_occurrence_potential_threshold was None!")

    if (control_dict["dfmult"]["do"]):
        print("Start Dfmult")

        # check convergence:
        dfmult_convergence_folder = out_folder + "/free_energy"
        if (not os.path.isdir(dfmult_convergence_folder)):
            bash.make_folder(dfmult_convergence_folder, "-p")

        if energy_trajectories is None:
            energy_trajectories = parse_csv_energy_trajectories(concat_file_folder, ene_trajs_prefix)

        reeds.function_libs.analysis.free_energy.free_energy_convergence_analysis(ene_ana_trajs=energy_trajectories, out_dir=dfmult_convergence_folder,
                                                                                  out_prefix=title_prefix, in_prefix=ene_trajs_prefix, verbose=verbose,
                                                                                  dfmult_all_replicas=dfmult_all_replicas)

    # When we reach here, we no longer need the data in energy_trajectories, memory can be freed.
    del energy_trajectories

    if (control_dict["prepare_input_folder"]["do"]):
        sub_control = control_dict["prepare_input_folder"]["sub"]
        print("PREPARE NEXT FOLDER- for next run")

        next_dir = bash.make_folder(out_folder + "/next", "-p")
        next_imd = next_dir + "/next.imd"

        # add ne w cnf s for the new S-distribution
        print("generating new Cnfs for new s_dist")

        if (sub_control["eoff_to_sopt"]):  # if the s_dist should be converted from eoff to sopt
            new_sval = [s_values, [], []]
            new_sval[1] = [1.0 for x in range(num_states)] + list(
                sdist.get_log_s_distribution_between(start=1.0, end=min(s_values), num=len(s_values) - 4))[
                                                             1:]  # todo: hardcoded make clever and do automatic!
            new_sval[2] = new_sval[1]
            svals = new_sval

        print('new_s(' + str(len(svals)) + ") ", svals)
        print("svalues var", s_values)
        input_cnfs = os.path.dirname(in_imd) + "/coord"
        print("svals", svals)
            
        # Put the proper cnfs in place        
        sopt_type_switch = 2 if(svals[1] is None ) else 1
        if (sub_control["eoff_to_sopt"]):
            if (not os.path.isdir(optimized_eds_state_folder)):
                raise IOError("Could not find optimized state output dir: " + optimized_eds_state_folder)
            
            opt_state_cnfs = sorted(glob.glob(optimized_eds_state_folder+'/*.cnf'), 
                                    key=lambda x: int(x.split("_")[-1].replace(".cnf", "")))
            for i in range(1, len(svals[sopt_type_switch])+1):
                bash.copy_file(opt_state_cnfs[(i-1)%num_states], next_dir + '/sopt_run_' + str(i) + '.cnf')

        elif (len(list(set(svals[0]))) > len(list(set(svals[sopt_type_switch])))):
            if verbose: print("reduce coordinate Files:")
            
            if (not os.path.isdir(optimized_eds_state_folder)):
                raise IOError("Could not find optimized state output dir: " + optimized_eds_state_folder)

            file_management.reduce_cnf_eoff(in_num_states=num_states, in_opt_struct_cnf_dir=optimized_eds_state_folder,
                                            in_current_sim_cnf_dir=input_cnfs,
                                            in_old_svals=s_values, in_new_svals=svals[sopt_type_switch],
                                            out_next_cnfs_dir=next_dir)

        elif (len(svals[0]) < len(svals[sopt_type_switch])):
            if verbose: print("reduce coordinate Files:")
            file_management.add_cnf_sopt_LRTOlike(in_dir=concat_file_folder, out_dir=next_dir, in_old_svals=s_values,
                                                  cnf_prefix=title_prefix,
                                                  in_new_svals=svals[sopt_type_switch], replica_add_scheme=adding_new_sReplicas_Scheme,
                                                  verbose=verbose)

        else:
            if verbose: print("same ammount of s_vals -> simply copying output:")
            bash.copy_file(concat_file_folder + "/*cnf", next_dir)

        # write next_imd.
        print("write out imd file ")
        imd_file = imd.Imd(in_imd)

        ##New EnergyOffsets?
        if sub_control["write_eoff"] and control_dict["eoffset"]:
            imd_file.edit_REEDS(EIR=np.round(new_eoffs, 2))
        elif (sub_control["write_eoff"] and not control_dict["Eoff"]["sub"]["calc_eoff"]):
            warnings.warn("Could not set Eoffs to imd, as not calculated in this run!")

        ##New S-Values?=
        if (sub_control["write_s"] and control_dict["sopt"]["sub"]["run_RTO"]) or sub_control["eoff_to_sopt"]:
            imd_file.edit_REEDS(SVALS=svals[sopt_type_switch])
        elif (sub_control["write_s"] and not control_dict["sopt"]["sub"]["run_RTO"]):
            warnings.warn("Could not set s-values to imd, as not calculated in this run!")

        imd_file.write(next_imd)
        if (verbose): print("Done\n")

    if (control_dict["compress_simulation_folder"]["do"]):
        print("Compress simulation folder")
        in_tre = sorted(glob.glob(concat_file_folder + "/*.tre"))
        in_trc = sorted(glob.glob(concat_file_folder + "/*.trc"))
        compress_files = in_tre + in_trc
        compress_list = [in_folder]

        file_management.compress_files(in_paths=compress_files)
        file_management.compress_folder(in_paths=compress_list)
        if (verbose): print("Done\n")

    return eoff_statistic, svals, dFs<|MERGE_RESOLUTION|>--- conflicted
+++ resolved
@@ -409,19 +409,9 @@
             raise IOError("could not find needed energies (contains all ene ana .dats) folder in:\n " + out_folder)
         
         # plot if states are sampled and minimal state
-<<<<<<< HEAD
-        #print("\tplot sampling: ")
-           
         (sampling_results, out_dir) = sampling_ana.detect_undersampling(out_path = out_dir, ene_traj_csvs = energy_trajectories,_visualize=sub_control["sampling_plot"], 
                                                                             s_values = s_values, state_potential_treshold= state_undersampling_occurrence_potential_threshold, 
                                                                             undersampling_occurence_sampling_tresh=undersampling_frac_thresh)
-=======
-        print("\tplot sampling: ")
-        (sampling_results, out_dir) = sampling_ana.detect_undersampling(out_path = out_dir, ene_traj_csvs = energy_trajectories, _visualize=sub_control["sampling_plot"],
-                                                                        s_values = s_values, state_potential_treshold= state_undersampling_occurrence_potential_threshold,
-                                                                        undersampling_occurence_sampling_tresh=undersampling_frac_thresh)
-
->>>>>>> 4305c67e
         if (sub_control["calc_eoff"]):
             print("calc Eoff: ")
             # WARNING ASSUMPTION THAT ALL EOFF VECTORS ARE THE SAME!
