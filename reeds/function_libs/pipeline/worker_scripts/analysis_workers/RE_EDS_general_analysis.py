--- conflicted
+++ resolved
@@ -606,13 +606,6 @@
 
         ##New EnergyOffsets
         if sub_control["write_eoff"] and control_dict["eoffset"]["do"]:
-<<<<<<< HEAD
-
-
-            imd_file.REPLICA_EDS.EIR = eoffs
-=======
-            print(new_eoffs.shape)
->>>>>>> a6879302
             imd_file.edit_REEDS(EIR=new_eoffs)
 
         elif (sub_control["write_eoff"] and not control_dict["Eoff"]["sub"]["eoff_estimation"]):
