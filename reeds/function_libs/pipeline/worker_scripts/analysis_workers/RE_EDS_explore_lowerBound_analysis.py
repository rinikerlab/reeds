#!/usr/bin/python env
import glob
import os

import numpy as np

from pygromos.files import imd
from pygromos.utils import bash
from reeds.function_libs.analysis.sampling import undersampling_occurence_potential_threshold_distribution_based as find_undersampling_pot_tresh


import reeds.function_libs.analysis.sampling
import reeds.function_libs.visualization.pot_energy_plots
from reeds.function_libs.file_management import file_management as fM
from reeds.function_libs.analysis.sampling import sampling_analysis
import reeds.function_libs.utils.s_log_dist as s_log_dist

np.set_printoptions(suppress=True,formatter={'float_kind':'{:0.7f}'.format})
from reeds.data import ene_ana_libs

def do(out_analysis_dir: str, system_name: str,
       in_simulation_dir: str, in_topology_path: str, in_imd_path: str,
<<<<<<< HEAD
       undersampling_occurrence_fraction_threshold: float = 0.9,
=======
>>>>>>> b26645bc
       gromosPP_bin: str = None,
       in_ene_ana_lib: str = ene_ana_libs.ene_ana_lib_path,
       verbose: bool = True):
    """
        This analysis worker is used to analyse the exploration of the b_step: high s-undersampling boundary.

        Features:
            - test stability of simulations with starting coordinates
            - find turning point of transition-phase -> undersampling
            - determine potential thresholds for undersampling region.

    Parameters
    ----------
    out_analysis_dir : str
        output dir for analysis data-results
    system_name : str
        name of the system
    in_simulation_dir : str
        simulation dir path contains the gromos simulation data
    in_topology_path : str
        path to the gromos topology
    in_imd_path : str
        path to one gromos paramter file, that was used
    undersampling_pot_tresh : float, optional
        initial undersampling potential threshold (<-OLD)
    gromosPP_bin : str, optional
        path to the gromosPP binary folder
    in_ene_ana_lib : str, optional
        path to the ene_ana library
    verbose : bool, optional
        Sing, Sing, Sing, ....

    Returns
    -------

    """
    control_dict = {
        "cp_cnf": True,
        "cat_trc": False,
        "convert_trcs": False,
        "remove_gromosTRC": True,
        "cat_tre": False,
        "ene_ana": True,
        "cat_repdat": False,
        "pot_ene_by_replica": True,
        "pot_ene_by_state": True,
        "plot_pot_ene_timeseries": True,
        "plot_ref_timeseries": True,
        "plot_ref_distrib": True
        }

<<<<<<< HEAD

=======
>>>>>>> b26645bc
    if (verbose): print("out: ", out_analysis_dir)
    bash.make_folder(out_analysis_dir)

    # global vars
    out_prefix = system_name
    data_dir = out_analysis_dir + "/data"
    imd_file = imd.Imd(in_imd_path + "_1.imd")
    num_states = int(imd_file.EDS.NUMSTATES)

    # Read in all s-values that were used

    imd_files = sorted(glob.glob(in_imd_path + "*.imd"), key=lambda x: int(x.split("_")[-1].replace(".imd", "")))
    s_values = [float((imd.Imd(f)).EDS.S) for f in imd_files]

    # Count the number of simulations wich were succesful
    if (verbose): print("START file organization")
    if (os.path.exists(in_simulation_dir)):
        succsessful_sim_count = 0
        print("all_omds: ", glob.glob(in_simulation_dir + "/*.omd"))
        successfull_files = []
        for omd_file_path in sorted(glob.glob(in_simulation_dir + "/*.omd"),
                                    key=lambda x: int(x.split("_")[-1].replace(".omd", ""))):
            found_success = False
            for line in reversed(list(open(omd_file_path, "r"))):
                if "successfully" in line:
                    succsessful_sim_count += 1
                    found_success = True
                    successfull_files.append(omd_file_path)
                    break
            if (not found_success):
                print("Stop : ", succsessful_sim_count)
                break

        print("Successful sims: " + str(succsessful_sim_count), " out of ", len(s_values))
        print("Files: ", successfull_files)
        bash.make_folder(data_dir, additional_option="-p")

        # organize simulatoin Files:
        if (os.path.exists(in_simulation_dir)):
            fM.project_concatenation(in_folder=in_simulation_dir, in_topology_path=in_topology_path,
                                     additional_properties=["eR"] + ["e" + str(i) for i in range(1, num_states + 1)],
                                     in_imd=in_imd_path + "_1.imd", num_replicas=len(s_values[:succsessful_sim_count]),
                                     control_dict=control_dict, out_folder=data_dir, in_ene_ana_lib_path=in_ene_ana_lib,
                                     out_file_prefix=out_prefix, gromosPP_bin_dir=gromosPP_bin)

    elif (os.path.exists(data_dir) and os.path.exists(in_simulation_dir + ".tar.gz")):
        cnfs = glob.glob(data_dir + "/*.cnf")
        succsessful_sim_count = len(cnfs)

    else:
        raise IOError("could not find simulation dir or analysis dir!")

    if (verbose): print("START analysis")
    # do sampling_plot
    out_analysis_plot_dir = out_analysis_dir + "/plots"
    bash.make_folder(out_analysis_plot_dir, "-p")
    ene_trajs = fM.parse_csv_energy_trajectories(data_dir, out_prefix)  # gather potentials
<<<<<<< HEAD

    state_undersampling_pot_treshold = find_undersampling_pot_tresh(ene_traj_csvs=ene_trajs, sampling_fraction_treshold = undersampling_occurrence_fraction_threshold)

    sampling_analysis_results, out_plot_dirs = reeds.function_libs.analysis.sampling.detect_undersampling(out_path = out_analysis_plot_dir,
                                                                                                       ene_traj_csvs = ene_trajs,
                                                                                                       s_values = s_values[:succsessful_sim_count],
                                                                                                       state_potential_treshold=state_undersampling_pot_treshold)
=======
    sampling_analysis_results, out_plot_dirs = sampling_analysis(out_path = out_analysis_plot_dir,
                                                               ene_traj_csvs = ene_trajs,
                                                               s_values = s_values[:succsessful_sim_count])
>>>>>>> b26645bc
    # Plotting the different potential energy distributions
    if control_dict["pot_ene_by_state"]:
        for i in range(num_states):
            outfile = out_analysis_plot_dir + '/' + system_name + '_pot_ene_state_' + str(i+1) + '.png'
            reeds.function_libs.visualization.pot_energy_plots.plot_energy_distribution_by_state(energy_trajs=ene_trajs, outfile=outfile, state_num=i + 1, s_values=s_values)
    
    if control_dict["pot_ene_by_replica"]:
        for i in range(len(ene_trajs)):
            outfile = out_analysis_plot_dir + '/' + system_name + '_pot_ene_replica_' + str(i+1) + '.png'
            reeds.function_libs.visualization.pot_energy_plots.plot_energy_distribution_by_replica(traj_data=ene_trajs[i], outfile_path=outfile, replica_num=i + 1, s_value=s_values[i])
    
    if control_dict["plot_ref_timeseries"]:
        outfile = out_analysis_plot_dir + '/' + system_name + '_ref_pot_ene_timeseries.png'
        reeds.function_libs.visualization.pot_energy_plots.plot_ref_pot_ene_timeseries(ene_trajs=ene_trajs, outfile=outfile, s_values=s_values)

    if control_dict["plot_ref_distrib"]:
        outfile = out_analysis_plot_dir + '/' + system_name + '_ref_pot_ene_distrib.png'
        reeds.function_libs.visualization.pot_energy_plots.plot_ref_pot_energy_distribution(energy_trajs=ene_trajs, outfile=outfile, s_values=s_values)

    # plot the potential energy timeseries as a grid:
    if control_dict["plot_pot_ene_timeseries"]:
        for i, ene_traj in enumerate(ene_trajs):
            out_path = out_analysis_plot_dir + '/' + system_name  + '_pot_ene_timeseries_' + str(i+1) + '.png'
            title = 'Lower Bound Analysis potential energy timeseries - s = ' + str(s_values[i])
            reeds.function_libs.visualization.pot_energy_plots.plot_sampling_grid(traj_data = ene_traj, y_range = (-1000, 1000),
                                                                                  out_path = out_path, title = title)

    # Preparing input for the energy offset run
    if (verbose): print("Start next folder")
    out_analysis_next_dir = out_analysis_dir + "/next"
    bash.make_folder(out_analysis_next_dir, "-p")

    print(sampling_analysis_results)
    u_idx = sampling_analysis_results["undersamplingThreshold"]
    # Make the new s-distribution based on this 
    print("undersampling found after replica: " + str(u_idx) + ' with s = ' + str(s_values[u_idx]))    
    print('New s distribution will place ' + str(num_states) + ' replicas between  s = ' + str(s_values[u_idx]) + ' and s = ' +str(s_values[u_idx+3]))
 
    new_sdist = s_values[:u_idx-1]
    lower_sdist = s_log_dist.get_log_s_distribution_between(s_values[u_idx], s_values[u_idx+3], num_states)
    new_sdist.extend(lower_sdist)  

    # Write the s-values to a csv file
    out_file = open(out_analysis_next_dir + "/s_vals.csv", "w")
    out_file.write("\t".join(list(map(str, new_sdist))))
    out_file.write("\n")
    out_file.close()

    # Write the potential energy thresholds to a csv file
    out_file = open(out_analysis_next_dir + "/state_occurence_pot_thresh.csv", "w")
    out_file.write("\t".join(map(str, sampling_analysis_results["potentialThreshold"])))
    out_file.write("\n")
    out_file.close()

    # Coordinates:
    cnfs = glob.glob(data_dir + "/*.cnf")
    if(len(s_values) != len(cnfs)):
        fM.adapt_cnfs_to_new_sDistribution(in_old_svals=s_values[:u_idx], in_new_svals=new_sdist, in_cnf_files=cnfs[:u_idx], out_cnf_dir=out_analysis_next_dir, cnf_prefix=system_name+"_lower_bound")

    # compress out_trc/out_tre Files & simulation dir
    trx_files = glob.glob(data_dir + "/*.tr?")
    for trx in trx_files:
        bash.compress_gzip(in_path=trx)

    if (not os.path.exists(in_simulation_dir + ".tar.gz") and os.path.exists(in_simulation_dir)):
        tar_sim_dir = bash.compress_tar(in_path=in_simulation_dir, gunzip_compression=True, )
        bash.wait_for_fileSystem(tar_sim_dir)
        bash.remove_file(in_simulation_dir, additional_options="-r")<|MERGE_RESOLUTION|>--- conflicted
+++ resolved
@@ -20,10 +20,7 @@
 
 def do(out_analysis_dir: str, system_name: str,
        in_simulation_dir: str, in_topology_path: str, in_imd_path: str,
-<<<<<<< HEAD
        undersampling_occurrence_fraction_threshold: float = 0.9,
-=======
->>>>>>> b26645bc
        gromosPP_bin: str = None,
        in_ene_ana_lib: str = ene_ana_libs.ene_ana_lib_path,
        verbose: bool = True):
@@ -75,10 +72,6 @@
         "plot_ref_distrib": True
         }
 
-<<<<<<< HEAD
-
-=======
->>>>>>> b26645bc
     if (verbose): print("out: ", out_analysis_dir)
     bash.make_folder(out_analysis_dir)
 
@@ -136,7 +129,6 @@
     out_analysis_plot_dir = out_analysis_dir + "/plots"
     bash.make_folder(out_analysis_plot_dir, "-p")
     ene_trajs = fM.parse_csv_energy_trajectories(data_dir, out_prefix)  # gather potentials
-<<<<<<< HEAD
 
     state_undersampling_pot_treshold = find_undersampling_pot_tresh(ene_traj_csvs=ene_trajs, sampling_fraction_treshold = undersampling_occurrence_fraction_threshold)
 
@@ -144,11 +136,7 @@
                                                                                                        ene_traj_csvs = ene_trajs,
                                                                                                        s_values = s_values[:succsessful_sim_count],
                                                                                                        state_potential_treshold=state_undersampling_pot_treshold)
-=======
-    sampling_analysis_results, out_plot_dirs = sampling_analysis(out_path = out_analysis_plot_dir,
-                                                               ene_traj_csvs = ene_trajs,
-                                                               s_values = s_values[:succsessful_sim_count])
->>>>>>> b26645bc
+
     # Plotting the different potential energy distributions
     if control_dict["pot_ene_by_state"]:
         for i in range(num_states):
