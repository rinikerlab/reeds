--- conflicted
+++ resolved
@@ -244,37 +244,6 @@
                                                                         maxStorage = memory,
                                                                         verbose=verbose)
 
-<<<<<<< HEAD
-                # schedule - simulation cleanup (tar/gz the tre/trc):
-                
-                if (verbose): print("\tCLEANING")
-                clean_up_processes = 10 if (nmpi > 10) else nmpi
-                
-                # CAREFUL : This is a temporary fix for the nans!
-                clean_up_command = "\nnumCnfs=`ls *.cnf | wc -l`\n"
-                clean_up_command += "numNineties=`grep \"90.000000000   90.000000000   90.000000000\" *.cnf | wc -l`\n"
-                clean_up_command += "echo \"Found ${numNineties} lines with the correct angles\"\n"
-                clean_up_command += "echo \"Out of ${numCnfs} conformations\"\n"
-
-                clean_up_command += "sed -i 's/nan/0.0/g' *.trc\n"
-                clean_up_command += "sed -i 's/nan/0.0/g' *.tre\n"
-                clean_up_command += "sed -i 's/nan/0.0/g' *.cnf\n"
-
-                clean_up_command += "python " + str(clean_up.__file__) + "  -in_simulation_dir " + \
-                                    str(tmp_outdir) + " -n_processes " + str(clean_up_processes)
-                
-                outLog = tmp_outdir + "/" + out_prefix + "_cleanup.out"
-                errLog = tmp_outdir + "/" + out_prefix + "_cleanup.err"
-                clean_id = job_submission_system.submit_to_queue(command=clean_up_command,
-                                                                 jobName=tmp_jobname + "_cleanUP",
-                                                                 queue_after_jobID=previous_job_ID,
-                                                                 outLog=outLog, errLog=errLog,
-                                                                 nmpi=nmpi, 
-                                                                 maxStorage = memory,
-                                                                 verbose=verbose)
-
-=======
->>>>>>> 8ab00bdf
                 # OPTIONAL schedule - analysis inbetween.
                 if (run > 1 and run_analysis_script_every_x_runs != 0 and
                         run % run_analysis_script_every_x_runs == 0
