--- conflicted
+++ resolved
@@ -67,10 +67,6 @@
         ene_ana_trajs = ene_ana_trajs[-take_last_n:]
         s_values = s_values[-take_last_n:]
         print("using Replicas: ", len(ene_ana_trajs), s_values)
-<<<<<<< HEAD
-
-=======
->>>>>>> 0682b502
     if(isinstance(pot_tresh, float)):
         pot_tresh = [pot_tresh for x in range(len(Eoff))]
     statistic = eoff.estEoff(ene_ana_trajs=ene_ana_trajs, out_path=out_path + "/Eoff_estimate.out", Temp=temp,
