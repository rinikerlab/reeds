#!/usr/bin/env python3
import copy
import os
import sys
import traceback
from typing import List
from collections import OrderedDict

import reeds.function_libs.pipeline.module_functions
from pygromos.euler_submissions import FileManager as fM
from pygromos.files import imd
from pygromos.files.coord import cnf as cnf_cls
from pygromos.utils import bash
from reeds.data import ene_ana_libs
from reeds.function_libs.pipeline import generate_euler_job_files as gjs
from reeds.function_libs.pipeline.jobScheduling_scripts import RE_EDS_simulation_scheduler
from reeds.function_libs.pipeline.worker_scripts.analysis_workers import RE_EDS_general_analysis
from reeds.function_libs.utils.structures import spacer


def do(out_root_dir: str, in_simSystem: fM.System, in_template_imd: str,
       gromosXX_bin_dir: str = None, gromosPP_bin_dir: str = None,
       in_ene_ana_lib_path: str = ene_ana_libs.ene_ana_lib_path,
       nmpi_per_replica: int = 1,
       submit: bool = True,
       optimized_states_dir: str = os.path.abspath("a_optimizedState/analysis/next"),
       lower_bound_dir: str = os.path.abspath("b_lowerBound/analysis/next"),
       state_physical_occurrence_potential_threshold: List[float] = None,
       state_undersampling_occurrence_potential_threshold: List[float] = None,
       undersampling_fraction_threshold: float = 0.9,
       num_simulation_runs: int = 10, duration_per_job: str = "24:00",
       num_equilibration_runs: int = 0,
<<<<<<< HEAD
       do_not_doubly_submit_to_queue: bool = True, randomize : bool = False,
=======
       do_not_doubly_submit_to_queue: bool = True, randomize : bool= False,
>>>>>>> 54579e52
       initialize_first_run: bool = True, reinitialize: bool = False,
       verbose: bool = False):
    """RE-EDS Production run

    SCRIPT:            Do REEDS Production
    This function starts the production phase of the RE-EDS approach. It holds all parameters constant and samples the system.
    Finally it calculates the relative Free energies.
    Author: Benjamin Ries


Parameters
----------
out_root_dir : str
    this is the output directory
in_simSystem : fm.System
    input system
in_template_imd : str
    input parameter file
gromosXX_bin_dir : str, optional
    binaries for gromosXX(default: from shell)
gromosPP_bin_dir : str, optional
    binaries for gromosPP(default: from shell)
in_ene_ana_lib_path : str, optional
    path to ene_ana_lib(default: somelib)
nmpi_per_replica : int, optional
    how many cores per replica?
submit : bool, optional
    shall the jobs be submitted to the queue?
num_simulation_runs : int, optional
    number of repetitions of the imd.
num_equilibration_runs : int, optional
    number of equilibrations.
state_physical_occurrence_potential_threshold : List[float], optional
    potential thresholds for physical sampling (default: read in from step a)
state_undersampling_occurrence_potential_threshold : List[float], optional
    potential thresholds for occurrence sampling (default: read in from step b)
undersampling_fraction_threshold : float, optional
    fraction threshold for physical/occurrence sampling (default: 0.9)
duration_per_job : str, optional
    how long shall each job take?
do_not_doubly_submit_to_queue : bool, optional
    Check if there is already a job with this name, do not submit if true.
initialize_first_run : bool, optional
    should the velocities of the first run be reinitialized?
reinitialize : bool, optional
    should the velocities be reinitialized for all runs?
verbose : bool, optional
    Scream!

Returns
-------
int
    last submitted

    """

    print(spacer + "START production.")

    simSystem = copy.deepcopy(in_simSystem)

    input_dir = out_root_dir + "/input"
    coord_dir = input_dir + "/coord"
    out_dir_path = out_root_dir + "/simulation"
    in_imd_path = input_dir + "/repex_prod.imd"

    old_result_folder = os.path.dirname(in_simSystem.coordinates[0])
    analysis_dir = out_root_dir + "/analysis"
    print("Generating Folders")

    # make folders:
    bash.make_folder(out_root_dir)
    bash.make_folder(input_dir)
    bash.make_folder(coord_dir)

    try:

        # Get System Information
        # Generate appropriate imd file from the template
        
        print("Writing imd_templates")
        cnf = cnf_cls.Cnf(in_simSystem.coordinates[0])
        residues = cnf.get_residues()

        lig_atoms = sum([sum(list(residues[res].values())) for res in residues if res != "SOLV"])
        lig_num = sum([1 for res in residues if res != "SOLV"])

        #in_imd_path = bash.copy_file(in_template_imd, in_imd_path)

        # Remove multi s=1 (so there is only 1)
        imd_file = imd.Imd(in_template_imd)
        s_1_ammount = list(map(float, imd_file.REPLICA_EDS.RES)).count(1.0)
        imd_file.edit_REEDS(SVALS=imd_file.REPLICA_EDS.RES[s_1_ammount-1:])
        num_states = int(imd_file.REPLICA_EDS.NUMSTATES)
        num_svals = int(imd_file.REPLICA_EDS.NRES)
        if(randomize):
<<<<<<< HEAD
            imd_file.randomize()
=======
            imd_file.randomize_seed()
>>>>>>> 54579e52
        imd_file.write(in_imd_path)

        # Copy coordinates to path/to/input/coord

        new_cnfs = list(sorted(in_simSystem.coordinates, key=lambda x: int(x.split("_")[-1].replace(".cnf", ""))))[s_1_ammount-1:]
        new_coords = []
        for ind, new_cnf in enumerate(new_cnfs):
            new_coord = bash.copy_file(new_cnf, coord_dir+"/"+in_simSystem.name+"_"+str(ind+1)+".cnf" )
            new_coords.append(new_coord)
        
        # Set the gromos System coordinates to these new coords. 
        # This variable is accessed when giving locals() to write_job_script
        # I will set it for both in case!
        setattr(in_simSystem, "coordinates", new_coords) # this was the previous code
        setattr(simSystem, "coordinates", new_coords)


        state_undersampling_pot_tresh_path = optimized_states_dir + "/state_occurence_physical_pot_thresh.csv"
        if(state_physical_occurrence_potential_threshold is None and os.path.exists(state_undersampling_pot_tresh_path)):
            if not os.path.exists(state_undersampling_pot_tresh_path) :
                raise IOError("COULD NOT FIND state_occurence_pot_thresh.CSV in : ", state_undersampling_pot_tresh_path, "\n")
            else:
                tmp = open(state_undersampling_pot_tresh_path, "r")
                state_physical_occurrence_potential_threshold =  list(map(float, " ".join(tmp.readlines()).split()))
        elif(state_physical_occurrence_potential_threshold is None):
            state_physical_occurrence_potential_threshold = [0 for x in range(num_states)]

        state_undersampling_pot_tresh_path = lower_bound_dir + "/state_occurence_pot_thresh.csv"
        if(state_undersampling_occurrence_potential_threshold is None and os.path.exists(state_undersampling_pot_tresh_path)):
            if not os.path.exists(state_undersampling_pot_tresh_path) :
                raise IOError("COULD NOT FIND state_occurence_pot_thresh.CSV in : ", state_undersampling_pot_tresh_path, "\n")
            else:
                tmp = open(state_undersampling_pot_tresh_path, "r")
                state_undersampling_occurrence_potential_threshold =  list(map(float, " ".join(tmp.readlines()).split()))
        elif(state_undersampling_occurrence_potential_threshold is None):
            state_undersampling_occurrence_potential_threshold = [0 for x in range(num_states)]


        # fix for euler!
        if (num_svals > 15):
            workdir = out_root_dir + "/local_scratch"
        else:
            workdir = None
        nmpi = nmpi_per_replica * num_svals

        # GENERATE array scripts
        control_dict = {
            "dfmult": {"do": True},
            "compress_simulation_folder": {"do": False},
            "prepare_input_folder": {"do": False,
                                     "sub": {
                                         "eoff_to_sopt": False,
                                         "write_eoff": False,
                                         "write_s": False,
                                     }
                                     }
        }

        # Generate execution Scripts
        if (verbose): print("generating Scripts in output dir")
        if (verbose): print("SVALS: ", num_svals, " nmpi_per_rep: ", nmpi_per_replica, "   nmpi", nmpi)

        ##Build analysis_script
        if (verbose): print("Analysis Script")
        analysis_vars = OrderedDict({
            "in_folder": out_dir_path,
            "in_imd": in_imd_path,
            "topology": in_simSystem.top.top_path,
            "out_folder": analysis_dir,
            "gromos_path": gromosPP_bin_dir,
            "in_ene_ana_lib": in_ene_ana_lib_path,
            "n_processors": 5,
            "state_undersampling_occurrence_potential_threshold": state_undersampling_occurrence_potential_threshold,
            "state_physical_occurrence_potential_threshold": state_physical_occurrence_potential_threshold,
            "undersampling_frac_thresh": undersampling_fraction_threshold,
            "dfmult_all_replicas": False,
            "verbose": True,
            "grom_file_prefix": simSystem.name,
            "title_prefix": simSystem.name,
            "control_dict": control_dict,
        })

        in_analysis_script_path = reeds.function_libs.pipeline.module_functions.write_job_script(out_script_path=out_root_dir + "/job_analysis.py",
                                                                                                 target_function=RE_EDS_general_analysis.do_Reeds_analysis,
                                                                                                 variable_dict=analysis_vars)

        # Build Job Script 
        if (verbose): print("Scheduling Script")
        
        jobname = simSystem.name
         
        schedule_jobs_script_path = reeds.function_libs.pipeline.module_functions.write_job_script(
                                        out_script_path=out_root_dir + "/schedule_production_jobs.py",
                                        target_function=RE_EDS_simulation_scheduler.do,
                                        variable_dict = locals())

        # Make simulation and analysis jobs executable
        bash.execute("chmod +x " + schedule_jobs_script_path + " " + in_analysis_script_path)

    except Exception as err:
        print("#####################################################################################")
        print("\t\tERROR in file preperations")
        print("#####################################################################################")

        traceback.print_exception(*sys.exc_info())
        return -1

    try:
        if (submit):
            if (verbose): print("\n\nSUBMITTING: " + schedule_jobs_script_path)
            last_submitted_jobID = RE_EDS_simulation_scheduler.do(in_simSystem=simSystem, in_imd_path=in_imd_path,
                                                                  gromosXX_bin_dir=gromosXX_bin_dir,
                                                                  out_dir_path=out_dir_path, jobname=jobname, nmpi=nmpi,
                                                                  duration_per_job=duration_per_job,
                                                                  num_simulation_runs=num_simulation_runs,
                                                                  work_dir=workdir,
                                                                  num_equilibration_runs=num_equilibration_runs,
                                                                  do_not_doubly_submit_to_queue=do_not_doubly_submit_to_queue,
                                                                  initialize_first_run=initialize_first_run,
                                                                  reinitialize=reinitialize,
                                                                  in_analysis_script_path=in_analysis_script_path)
        else:
            if (verbose): print("\n\nSKIP submitting!")
            last_submitted_jobID = 0

    except Exception as err:
        print("#####################################################################################")
        print("\t\tERROR during job-submissoin")
        print("#####################################################################################")

        traceback.print_exception(*sys.exc_info())
        return -1

    return last_submitted_jobID


# MAIN Execution from BASH
if __name__ == "__main__":
    from reeds.function_libs.utils.argument_parser import execute_module_via_bash

    print(spacer + "\n\t\tRE_EDS PRODUCTION\n" + spacer + "\n")
    execute_module_via_bash(__doc__, do)<|MERGE_RESOLUTION|>--- conflicted
+++ resolved
@@ -30,11 +30,7 @@
        undersampling_fraction_threshold: float = 0.9,
        num_simulation_runs: int = 10, duration_per_job: str = "24:00",
        num_equilibration_runs: int = 0,
-<<<<<<< HEAD
        do_not_doubly_submit_to_queue: bool = True, randomize : bool = False,
-=======
-       do_not_doubly_submit_to_queue: bool = True, randomize : bool= False,
->>>>>>> 54579e52
        initialize_first_run: bool = True, reinitialize: bool = False,
        verbose: bool = False):
     """RE-EDS Production run
@@ -130,11 +126,7 @@
         num_states = int(imd_file.REPLICA_EDS.NUMSTATES)
         num_svals = int(imd_file.REPLICA_EDS.NRES)
         if(randomize):
-<<<<<<< HEAD
             imd_file.randomize()
-=======
-            imd_file.randomize_seed()
->>>>>>> 54579e52
         imd_file.write(in_imd_path)
 
         # Copy coordinates to path/to/input/coord
