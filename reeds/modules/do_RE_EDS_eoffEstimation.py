#!/usr/bin/env python3
"""
SCRIPT:            Do Estimation Energy Offsets
Description:
    This script Executes 3 simulation steps of reads (each 400ps). First one is used as equilibration.
    The rest is then used with the Energy Offset Estimator, to calculate the Eoffs. (Folder to continue with sopt is found in analysis/next)
Author: Benjamin Schroeder
"""

import copy
import glob
import os
import sys
import traceback
from collections import OrderedDict
from typing import Tuple

import reeds.function_libs.pipeline.module_functions
from pygromos.euler_submissions import FileManager as fM
from pygromos.utils import bash
from reeds.data import imd_templates
from reeds.function_libs.file_management import file_management as fileReeds
from reeds.function_libs.pipeline.jobScheduling_scripts import RE_EDS_simulation_scheduler
from reeds.function_libs.pipeline.module_functions import adapt_imd_template_eoff
from reeds.function_libs.pipeline.worker_scripts.analysis_workers import RE_EDS_general_analysis
from reeds.function_libs.utils.structures import spacer


def do(out_root_dir: str, in_simSystem: fM.System, in_ene_ana_lib: str,
       in_template_imd_path: str = imd_templates.reeds_md_path,
<<<<<<< HEAD
       optimized_states: str = os.path.abspath("a_optimizedState/analysis/data"),
       sval_file: str = None,  
=======
       ssm_approach: bool = True, optimized_states: str =os.path.abspath("a_optimizedState/analysis/next"),
>>>>>>> 9fed5b05
       gromosXX_bin_dir: str = None, gromosPP_bin_dir: str = None,
       exclude_residues: list = [], nmpi_per_replica: int = 1, num_simulation_runs: int = 2,
       num_equilibration_runs: int = 1, equilibration_trial_num: int = None,
       pot_tresh: float = 0.0, queueing_sys: object = None, work_dir: str = None,
       submit: bool = True, duration_per_job: str = "24:00", 
       initialize_first_run: bool = True, reinitialize: bool = False,
       do_not_doubly_submit_to_queue: bool = True,
       verbose: bool = True):
    """do Energy Offsets estimation

        This  function is triggering the work for the scheduling of Energy Offset estimation on Euler (currently).
        It autmatically builds folders into the out_root_dir, collecting input Files, a simulation folder,
        for which it triggers simulations and a analysis folder, in which the automatic analysis will be performed.


Parameters
----------
out_root_dir
    out_root_dir used for output of this script
simSystem
     this is the system obj. containing all paths to all system relevant Files.
in_ene_ana_lib
    path to in_ene_ana_lib,that can read the reeds system.
in_template_imd_path
    imd file
ssm_approach
    the Starting State Mixing Approach.
gromosXX_bin_dir
    path to gromosXX binary dir
gromosPP_bin_dir
    path to gromosPP binary dir
exclude_residues
    for cofactors etc.
nmpi_per_replica
     number of nmpis per replica @ at the moment, due to gromos, only 1 possible! @
num_simulation_runs
    how many simulation stepsd
num_equilibration_runs
    how many runs of equilibration?
equilibration_trial_num
    how many long shall the equil time be? equil?
s_num
    number of s_values( soptional)
s_range
    start end end of desired s_distribution (optional)
pot_tresh
    set the potential threshold for the analysis
queueing_sys
    Not implemented yet!
submit
    should the folder and Files just be builded or also the sopt_job be submitted to the queue?
work_dir
    define where the workdir is. Default is on the computing node.
duration_per_job
    duration of one simulation step in the queue
initialize_first_run : bool, optional
    should the velocities of the first run be reinitialized?
reinitialize : bool, optional
    should the velocities be reinitialized for all runs?
do_not_doubly_submit_to_queue : bool, optional
    Check if there is already a job with this name, do not submit if true.
verbose
    I can be very talkative, you know...

Returns
-------
int
    returns the last queue submitted job ID or 0 if nothing was submitted or <0 if error occured

    """

    if (verbose): print(spacer + "START Eoff_estm.")
    #################
    # Prepare Jobs
    #################
    try:
        simSystem = copy.deepcopy(in_simSystem)

        # PATH DEFINITIONS
        input_dir = out_root_dir + "/input"
        coord_dir = input_dir + "/coord"
        out_dir_path = out_root_dir + "/simulation"
        in_imd_path = input_dir + "/repex_eoff.imd"
        old_result_folder = os.path.dirname(simSystem.coordinates[0])
        analysis_dir = out_root_dir + "/analysis"
        if (verbose): print("Generating Folders")

        # make folders:
        bash.make_folder(out_root_dir)
        bash.make_folder(input_dir)
        bash.make_folder(coord_dir)
    
        # Look at the coordinates from the optimized states

        os.chdir(out_root_dir)
        optimized_coordinates = glob.glob(optimized_states + "/*.cnf")
        print("found coords: ", optimized_coordinates)
        if (len(optimized_coordinates) == 0):
            raise IOError("Could not find any optimized coordinates. Did the simulation finish?")

        simSystem.coordinates = optimized_coordinates
        os.chdir("..")

        # Modify the imd file to use the s-values generated previosuly
        
        if not os.path.exists(sval_file) :
            raise IOError("COULD NOT FIND S_VALS.CSV in : ", sval_file, "\n")

        tmp = open(sval_file, "r")
        s_values = list(map(float, " ".join(tmp.readlines()).split()))

        print(simSystem)

        ##adapt imd_templates
        if (verbose): print("Writing imd_templates")
        imd_file = adapt_imd_template_eoff(system=simSystem, imd_out_path=in_imd_path, imd_path=in_template_imd_path,
                                           old_svals=s_values, non_ligand_residues=exclude_residues)
        in_imd_path = imd_file.path
        svals = imd_file.REPLICA_EDS.RES
        numstates = imd_file.REPLICA_EDS.NUMSTATES

        # Use coordinates from the optimized states as starting cnf
        
        if (verbose): print("Copy the coordinates in place")

        cnf_prefix = "REEDS_eoff_run"
        coordinate_dir = coord_dir
        
        out_cnfs = []

<<<<<<< HEAD
        for i in range(len(svals)):
            f = bash.copy_file(optimized_coordinates[i%numstates], coord_dir + "/" + cnf_prefix + "_ssm_" + str(i+1) + ".cnf")
            out_cnfs.append(f)
        
        simSystem.coordinates = out_cnfs
=======
            out_cnfs = [
                bash.copy_file(s_value_coord[s], coordinate_dir + "/" + cnf_prefix + "_ssm_" + str(ind + 1) + ".cnf")
                for ind, s in enumerate(s_value_coord)]
            simSystem.coordinates = out_cnfs
>>>>>>> 9fed5b05

        # Generate job array scripts
        
        # This dictionary only contains control specific        
        # to the energy offsets, the rest is written automatically        

        control_dict = {
            "eoffset": {"do": True,
                "sub": {
                    "calc_eoff": True,
                    "sampling_plot": True, }
                 },
            "prepare_input_folder": {"do": True,
                 "sub": {
                     "eoff_to_sopt": True,
                     "write_eoff": True,
                     "write_s": False
                 },
            }
        }

        nmpi = len(svals) * int(nmpi_per_replica)  # How many MPIcores needed?
        workdir = None
        jobname = simSystem.name

        # Generate execution Scripts
        if (verbose): print("generating Scripts in output dir")
        if (verbose): print("SVALS: ", len(svals), " nmpi_per_rep: ", nmpi_per_replica, "   nmpi", nmpi)

        ##Build analysis_script
        if (verbose): print("Analysis Script")
        analysis_vars = OrderedDict({
            "in_folder": out_dir_path,
            "in_imd": in_imd_path,
            "topology": simSystem.top.top_path,
            "optimized_eds_state_folder": optimized_states,
            "out_folder": analysis_dir,
            "gromos_path": gromosPP_bin_dir,
            "in_ene_ana_lib": in_ene_ana_lib,
            "n_processors": 5,
            "pot_tresh": pot_tresh,
            "frac_tresh": [0.1],
            "verbose": True,
            "grom_file_prefix": simSystem.name,
            "title_prefix": simSystem.name,
            "control_dict": control_dict,
        })
        in_analysis_script_path = reeds.function_libs.pipeline.module_functions.write_job_script(out_script_path=out_root_dir + "/job_analysis.py",
                                                                                                 target_function=RE_EDS_general_analysis.do_Reeds_analysis,
                                                                                                 variable_dict=analysis_vars)
        
        # Its required to set this variable so the script points to the right coordinates
        in_simSystem = simSystem

        ##Build Job Script
        if (verbose): print("Scheduling Script")
        schedule_jobs_script_path = reeds.function_libs.pipeline.module_functions.write_job_script(out_script_path=out_root_dir + "/schedule_eoff_jobs.py",
                                                                                                   target_function=RE_EDS_simulation_scheduler.do,
                                                                                                   variable_dict=locals())

        ##set access
        bash.execute("chmod +x " + schedule_jobs_script_path + " " + in_analysis_script_path)  # make executables

    except Exception as err:
        print("#####################################################################################")
        print("\t\tERROR in file preperations")
        print("#####################################################################################")

        traceback.print_exception(*sys.exc_info())
        return -1

    #################
    # Submit Jobs
    #################
    try:
        # JOB SUBMISSION
        if (submit):
            if (verbose): print("\n\nSUBMITTING: " + schedule_jobs_script_path)
            last_submitted_jobID = RE_EDS_simulation_scheduler.do(in_simSystem=simSystem, in_imd_path=in_imd_path,
                                                                  gromosXX_bin_dir=gromosXX_bin_dir,
                                                                  out_dir_path=out_dir_path, jobname=jobname, nmpi=nmpi,
                                                                  duration_per_job=duration_per_job,
                                                                  num_simulation_runs=num_simulation_runs,
                                                                  work_dir=workdir,
                                                                  num_equilibration_runs=num_equilibration_runs,
                                                                  in_analysis_script_path=in_analysis_script_path,
                                                                  do_not_doubly_submit_to_queue=do_not_doubly_submit_to_queue,
                                                                  initialize_first_run=initialize_first_run,
                                                                  reinitialize=reinitialize,
                                                                  verbose=verbose)

        else:
            if (verbose): print("\n\nSKIP submitting!")
            last_submitted_jobID = 0

        return last_submitted_jobID

    except Exception as err:
        print("#####################################################################################")
        print("\t\tERROR during job-submissoin")
        print("#####################################################################################")

        traceback.print_exception(*sys.exc_info())
        return -1


# MAIN Execution from BASH
if __name__ == "__main__":
    from reeds.function_libs.utils.argument_parser import execute_module_via_bash

    print(spacer + "\t\tRE-EDS ENERGY OFFSET ESTIMATION \n" + spacer + "\n")
    requiers_gromos_files = [("in_top_path", "input topology .top file."),
                             ("in_coord_path", "input coordinate .cn file."),
                             ("in_perttop_path", "input pertubation topology .ptp file."),
                             ("in_disres_path", "input distance restraint .dat file.")]

    execute_module_via_bash(__doc__, do, requiers_gromos_files)<|MERGE_RESOLUTION|>--- conflicted
+++ resolved
@@ -28,12 +28,8 @@
 
 def do(out_root_dir: str, in_simSystem: fM.System, in_ene_ana_lib: str,
        in_template_imd_path: str = imd_templates.reeds_md_path,
-<<<<<<< HEAD
-       optimized_states: str = os.path.abspath("a_optimizedState/analysis/data"),
-       sval_file: str = None,  
-=======
-       ssm_approach: bool = True, optimized_states: str =os.path.abspath("a_optimizedState/analysis/next"),
->>>>>>> 9fed5b05
+       optimized_states: str = os.path.abspath("a_optimizedState/analysis/next"),
+       sval_file: str = None,
        gromosXX_bin_dir: str = None, gromosPP_bin_dir: str = None,
        exclude_residues: list = [], nmpi_per_replica: int = 1, num_simulation_runs: int = 2,
        num_equilibration_runs: int = 1, equilibration_trial_num: int = None,
@@ -164,18 +160,11 @@
         
         out_cnfs = []
 
-<<<<<<< HEAD
         for i in range(len(svals)):
             f = bash.copy_file(optimized_coordinates[i%numstates], coord_dir + "/" + cnf_prefix + "_ssm_" + str(i+1) + ".cnf")
             out_cnfs.append(f)
         
         simSystem.coordinates = out_cnfs
-=======
-            out_cnfs = [
-                bash.copy_file(s_value_coord[s], coordinate_dir + "/" + cnf_prefix + "_ssm_" + str(ind + 1) + ".cnf")
-                for ind, s in enumerate(s_value_coord)]
-            simSystem.coordinates = out_cnfs
->>>>>>> 9fed5b05
 
         # Generate job array scripts
         
