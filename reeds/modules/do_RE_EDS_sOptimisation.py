#!/usr/bin/env python3
"""

SCRIPT:            Do S-optimisation
Description:
    This script executes multiple simuatlions. The scripts runs mutliple iterations of s-distribution runs.
    In each iteration x simulations a 400 ps are exectued an afterwards the s-distribution get optimised by NLRTO.
    here it runs continous
    TODOS: make adapt imd file more genearl
Author: bschroed

"""

import os
from typing import List

import reeds.function_libs.pipeline.module_functions
from pygromos.euler_submissions import FileManager as fM
from pygromos.euler_submissions.Submission_Systems import LSF
# todo! make the queueing system exchangeable
from pygromos.euler_submissions.Submission_Systems import _SubmissionSystem
from reeds.data import ene_ana_libs
from reeds.function_libs.utils.structures import adding_Scheme_new_Replicas
from reeds.function_libs.utils.structures import spacer
from reeds.modules._do_RE_EDS_Optimization import do_optimization


def do(out_root_dir: str, in_simSystem: fM.System, in_template_imd: str = None,
       iterations: int = 4, add_replicas: int = 4,
       adding_new_sReplicas_Scheme: adding_Scheme_new_Replicas = adding_Scheme_new_Replicas.from_below,
       noncontinous: bool = False,
       optimized_states_dir: str = os.path.abspath("a_optimizedState/analysis/next"),
       lower_bound_dir: str = os.path.abspath("b_lowerBound/analysis/next"),
       state_physical_occurrence_potential_threshold:List[float]=None,
       state_undersampling_occurrence_potential_threshold: List[float]=None,
       undersampling_fraction_threshold:float=0.9,
       equil_runs: int = 0, steps_between_trials: int = 20, trials_per_run: int = 12500,
       non_ligand_residues: list = [],
       in_gromosXX_bin_dir: str = None, in_gromosPP_bin_dir: str = None,
       in_ene_ana_lib_path: str = ene_ana_libs.ene_ana_lib_path,
       nmpi_per_replica: int = 1, submit: bool = True, duration_per_job: str = "24:00",
       queueing_system: _SubmissionSystem = LSF,
       run_NLRTO:bool=True, run_NGRTO:bool=False,
       do_not_doubly_submit_to_queue: bool = True,
       initialize_first_run: bool = True, reinitialize: bool = False, randomize: bool=False,
       memory: str = None,
       verbose: bool = True):
    """
    SCRIPT:            Do S-optimisation
    Description:
        This script executes multiple simuatlions. The scripts runs mutliple iterations of s-distribution runs.
        In each iteration x simulations a 400 ps are exectued an afterwards the s-distribution get optimised by NLRTO.
        here it runs continous
    Author: bschroed

Parameters
----------
out_root_dir : str
    out_root_dir used for output of this script
in_simSystem : pygromos.PipelineManager.Simulation_System
     this is the system obj. containing all paths to all system relevant Files.
in_template_imd : str
    path to the imd file to simulate

iterations : int, optional
    How many optimization iterations do you want to perform?
add_replicas : int, optional
    How many replicas do you want to add per otpimization run?
adding_new_sReplicas_Scheme : reeds.function_libs.utils.structures.adding_Scheme_new_Replicas
    How shall new coordinate files be added to the system?
noncontinous : bool, optional
    Shall I use the output coordinates of the last sopt for the next sopt(False), or shall I always use the same starting coordinates per s-Optimization Iteration? (True)
state_physical_occurrence_potential_threshold : List[float], optional
    potential thresholds for physical sampling (default: read in from step a)
state_undersampling_occurrence_potential_threshold : List[float], optional
    potential thresholds for occurrence sampling (default: read in from step b)
undersampling_fraction_threshold : float, optional
    fraction threshold for physical/occurrence sampling (default: 0.9)
equil_runs : int, optional
    How often do you want to run prequilibration, before each run ? give int times 50ps
steps_between_trials : int, optional
    How many steps shall be executed between the trials?
trials_per_run : int, optional
    How many exchange trials shall be exectued per run?
non_ligand_residues : List[str], optional
    list of molecules (except solv and protein) that should not be considered as EDS-State.
in_gromosXX_bin_dir : str, optional
     path to gromosXX_bin binary dir
in_gromosPP_bin_dir : str, optional
    path to gromosPP_bin binary dir
in_ene_ana_lib_path : str, optional
     path to in_ene_ana_lib,that can read the reeds system.
nmpi_per_replica : int, optional
    number of nmpis per replica @ at the moment, due to gromos, only 1 possible! @
submit : bool, optional
    should the folder and Files just be builded or also the sopt_job be submitted to the queue?
queueing_system : Submission_System, optional
    @Development -  not Implemented yet but this shall allow different queueing systems or even a dummy queueing sys.
duration_per_job : str, optional
    duration of each job in the queue
initialize_first_run : bool, optional
    should the velocities of the first run be reinitialized?
reinitialize : bool, optional
    should the velocities be reinitialized for all runs?
do_not_doubly_submit_to_queue : bool, optional
    Check if there is already a job with this name, do not submit if true.
randomize : bool, optional
    randomize the simulation seed
memory : str, optional
    how much memory to reserve for submission
verbose : bool, optional
    I can be very talkative! :)

Returns
-------
int
    last submitted job ID; is -1 if Error, 0 if not submitted

    """

    if (verbose): print(spacer + "\n\tSTART sopt_process.")
    #################
    # Prepare general stuff
    #################
    if(run_NGRTO and run_NLRTO or (not run_NGRTO and not run_NLRTO)):
        raise Exception("Please specify either NLRTO or NGRTO!")
    optimization_name = "sopt"
    learningFactors = [1 for _ in range(iterations)]
    pseudocount = None
    eoffRB_correctionPerReplica = False

    job_id = do_optimization(out_root_dir=out_root_dir, in_simSystem=in_simSystem, optimization_name=optimization_name, in_template_imd=in_template_imd,
                             iterations=iterations,
                             eoffEstimation_undersampling_fraction_threshold=undersampling_fraction_threshold,
                             sOpt_add_replicas= add_replicas, sOpt_adding_new_sReplicas_Scheme= adding_new_sReplicas_Scheme,
                             run_NLRTO = run_NLRTO, run_NGRTO = run_NGRTO,
                             eoffRB_learningFactors = learningFactors, eoffRB_pseudocount = pseudocount,
                             eoffRB_correctionPerReplica=eoffRB_correctionPerReplica,
<<<<<<< HEAD
                            non_ligand_residues = non_ligand_residues,
                            state_physical_occurrence_potential_threshold=state_physical_occurrence_potential_threshold,
                            state_undersampling_occurrence_potential_threshold=state_undersampling_occurrence_potential_threshold,
                            equil_runs=equil_runs, steps_between_trials=steps_between_trials, trials_per_run=trials_per_run,
                            optimized_states_dir=optimized_states_dir,
                            lower_bound_dir=lower_bound_dir,
                            in_gromosXX_bin_dir=in_gromosXX_bin_dir, in_gromosPP_bin_dir=in_gromosPP_bin_dir,
                            in_ene_ana_lib_path=in_ene_ana_lib_path,
                            nmpi_per_replica=nmpi_per_replica, submit=submit, duration_per_job=duration_per_job,
                            queueing_system=queueing_system,
                            do_not_doubly_submit_to_queue=do_not_doubly_submit_to_queue,
                            initialize_first_run=initialize_first_run, reinitialize=reinitialize, randomize=randomize, noncontinous=noncontinous,
                            memory = memory,
                            verbose=verbose)
=======
                             non_ligand_residues = non_ligand_residues,
                             state_physical_occurrence_potential_threshold=state_physical_occurrence_potential_threshold,
                             state_undersampling_occurrence_potential_threshold=state_undersampling_occurrence_potential_threshold,
                             equil_runs=equil_runs, steps_between_trials=steps_between_trials, trials_per_run=trials_per_run,
                             optimized_states_dir=optimized_states_dir,
                             lower_bound_dir=lower_bound_dir,
                             in_gromosXX_bin_dir=in_gromosXX_bin_dir, in_gromosPP_bin_dir=in_gromosPP_bin_dir,
                             in_ene_ana_lib_path=in_ene_ana_lib_path,
                             nmpi_per_replica=nmpi_per_replica, submit=submit, duration_per_job=duration_per_job,
                             queueing_system=queueing_system,
                             do_not_doubly_submit_to_queue=do_not_doubly_submit_to_queue,
                             initialize_first_run=initialize_first_run, reinitialize=reinitialize, randomize=randomize, noncontinous=noncontinous,
                             verbose=verbose)
>>>>>>> 730b43ff

    return job_id

# MAIN Execution from BASH 
if __name__ == "__main__":
    from reeds.function_libs.utils.argument_parser import execute_module_via_bash
    print(spacer + "\t\tRE-EDS S-OPTIMIZATION \n" + spacer + "\n")
    requiers_gromos_files = [("in_top_path", "input topology .top file."),
                             ("in_coord_path", "input coordinate .cn file."),
                             ("in_perttop_path", "input pertubation topology .ptp file."),
                             ("in_disres_path", "input distance restraint .dat file.")]
    execute_module_via_bash(__doc__, do, requiers_gromos_files)

<|MERGE_RESOLUTION|>--- conflicted
+++ resolved
@@ -136,22 +136,6 @@
                              run_NLRTO = run_NLRTO, run_NGRTO = run_NGRTO,
                              eoffRB_learningFactors = learningFactors, eoffRB_pseudocount = pseudocount,
                              eoffRB_correctionPerReplica=eoffRB_correctionPerReplica,
-<<<<<<< HEAD
-                            non_ligand_residues = non_ligand_residues,
-                            state_physical_occurrence_potential_threshold=state_physical_occurrence_potential_threshold,
-                            state_undersampling_occurrence_potential_threshold=state_undersampling_occurrence_potential_threshold,
-                            equil_runs=equil_runs, steps_between_trials=steps_between_trials, trials_per_run=trials_per_run,
-                            optimized_states_dir=optimized_states_dir,
-                            lower_bound_dir=lower_bound_dir,
-                            in_gromosXX_bin_dir=in_gromosXX_bin_dir, in_gromosPP_bin_dir=in_gromosPP_bin_dir,
-                            in_ene_ana_lib_path=in_ene_ana_lib_path,
-                            nmpi_per_replica=nmpi_per_replica, submit=submit, duration_per_job=duration_per_job,
-                            queueing_system=queueing_system,
-                            do_not_doubly_submit_to_queue=do_not_doubly_submit_to_queue,
-                            initialize_first_run=initialize_first_run, reinitialize=reinitialize, randomize=randomize, noncontinous=noncontinous,
-                            memory = memory,
-                            verbose=verbose)
-=======
                              non_ligand_residues = non_ligand_residues,
                              state_physical_occurrence_potential_threshold=state_physical_occurrence_potential_threshold,
                              state_undersampling_occurrence_potential_threshold=state_undersampling_occurrence_potential_threshold,
@@ -164,8 +148,9 @@
                              queueing_system=queueing_system,
                              do_not_doubly_submit_to_queue=do_not_doubly_submit_to_queue,
                              initialize_first_run=initialize_first_run, reinitialize=reinitialize, randomize=randomize, noncontinous=noncontinous,
+                             memory = memory,
                              verbose=verbose)
->>>>>>> 730b43ff
+
 
     return job_id
 
